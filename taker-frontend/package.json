{
  "name": "itchysats",
  "version": "0.1.0",
  "scripts": {
    "dev": "vite",
    "build": "vite build",
    "serve": "vite preview",
    "eslint": "eslint src/**/*.{ts,tsx}",
    "tsc": "tsc",
    "test": "jest"
  },
  "dependencies": {
    "@chakra-ui/icons": "^2.0.10",
    "@chakra-ui/react": "^2.2.9",
    "@emotion/react": "^11.10.4",
    "@emotion/styled": "^11.10.4",
    "@feedback-fish/react": "^1.2.1",
    "@react-hookz/web": "^15.0.1",
    "@testing-library/jest-dom": "^5.16.5",
    "@testing-library/react": "^13.4.0",
    "@testing-library/user-event": "^14.4.3",
    "@types/eslint": "^8.4.6",
    "@types/file-saver": "^2.0.5",
<<<<<<< HEAD
    "@types/jest": "^29.1.1",
    "@types/node": "^18.7.18",
=======
    "@types/jest": "^29.0.3",
    "@types/node": "^18.7.23",
>>>>>>> bef65d18
    "@types/react": "^18.0.21",
    "@types/react-dom": "^18.0.6",
    "@types/semver": "^7.3.12",
    "@vitejs/plugin-react": "^2.1.0",
    "@vitejs/plugin-react-refresh": "^1.3.1",
    "axios": "^0.27.2",
    "chakra-react-select": "^4.2.2",
    "dayjs": "^1.11.4",
    "eslint": "^8.24.0",
    "eslint-config-react-app": "^7.0.1",
    "file-saver": "^2.0.5",
<<<<<<< HEAD
    "framer-motion": "^7.4.0",
    "jest": "^29.1.2",
=======
    "framer-motion": "^7.5.0",
    "jest": "^29.0.3",
>>>>>>> bef65d18
    "jest-environment-jsdom": "^29.0.3",
    "npm-package-json-lint": "^6.3.0",
    "qrcode.react": "^3.1.0",
    "react": "^18.2.0",
    "react-dom": "^18.2.0",
    "react-icons": "^4.4.0",
    "react-router-dom": "6.4.1",
    "react-use-websocket": "^4.2.0",
    "semver": "^7.3.7",
    "ts-jest": "^29.0.3",
    "typescript": "^4.8.4",
    "vite": "^3.1.4",
    "web-vitals": "^3.0.2"
  },
  "dependenciesComments": {
    "about": "https://stackoverflow.com/a/45815391/2489334"
  },
  "npmpackagejsonlint": {
    "rules": {
      "prefer-no-devDependencies": "error"
    }
  },
  "eslintConfig": {
    "parser": "@typescript-eslint/parser",
    "plugins": [
      "@typescript-eslint"
    ],
    "parserOptions": {
      "project": "./tsconfig.json"
    },
    "extends": [
      "react-app",
      "react-app/jest"
    ],
    "rules": {
      "@typescript-eslint/no-floating-promises": "error",
      "@typescript-eslint/promise-function-async": "error",
      "require-await": "off",
      "@typescript-eslint/require-await": "error",
      "@typescript-eslint/no-use-before-define": "off",
      "@typescript-eslint/no-unused-vars": "error",
      "react-hooks/exhaustive-deps": "error"
    }
  }
}<|MERGE_RESOLUTION|>--- conflicted
+++ resolved
@@ -21,13 +21,7 @@
     "@testing-library/user-event": "^14.4.3",
     "@types/eslint": "^8.4.6",
     "@types/file-saver": "^2.0.5",
-<<<<<<< HEAD
     "@types/jest": "^29.1.1",
-    "@types/node": "^18.7.18",
-=======
-    "@types/jest": "^29.0.3",
-    "@types/node": "^18.7.23",
->>>>>>> bef65d18
     "@types/react": "^18.0.21",
     "@types/react-dom": "^18.0.6",
     "@types/semver": "^7.3.12",
@@ -39,13 +33,8 @@
     "eslint": "^8.24.0",
     "eslint-config-react-app": "^7.0.1",
     "file-saver": "^2.0.5",
-<<<<<<< HEAD
-    "framer-motion": "^7.4.0",
+    "framer-motion": "^7.5.0",
     "jest": "^29.1.2",
-=======
-    "framer-motion": "^7.5.0",
-    "jest": "^29.0.3",
->>>>>>> bef65d18
     "jest-environment-jsdom": "^29.0.3",
     "npm-package-json-lint": "^6.3.0",
     "qrcode.react": "^3.1.0",
