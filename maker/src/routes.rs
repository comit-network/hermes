use anyhow::Result;
use daemon::bdk;
use daemon::bdk::bitcoin::Network;
use daemon::oracle;
use daemon::projection::Cfd;
use daemon::projection::CfdAction;
use daemon::projection::Feeds;
use daemon::wallet;
use daemon::MakerActorSystem;
use http_api_problem::HttpApiProblem;
use http_api_problem::StatusCode;
use model::FundingRate;
use model::Identity;
use model::OpeningFee;
use model::OrderId;
use model::Position;
use model::Price;
use model::TxFeeRate;
use model::Usd;
use model::WalletInfo;
use rocket::http::ContentType;
use rocket::http::Status;
use rocket::response::stream::EventStream;
use rocket::response::Responder;
use rocket::serde::json::Json;
use rocket::State;
use rocket_basicauth::Authenticated;
use rust_embed::RustEmbed;
use rust_embed_rocket::EmbeddedFileExt;
use serde::Deserialize;
use shared_bin::ToSseEvent;
use std::borrow::Cow;
use std::path::PathBuf;
use tokio::select;
use tokio::sync::watch;
use uuid::Uuid;

pub type Maker = MakerActorSystem<oracle::Actor, wallet::Actor>;

#[allow(clippy::too_many_arguments)]
#[rocket::get("/feed")]
pub async fn maker_feed(
    rx: &State<Feeds>,
    rx_wallet: &State<watch::Receiver<Option<WalletInfo>>>,
    _auth: Authenticated,
) -> EventStream![] {
    let rx = rx.inner();
    let mut rx_cfds = rx.cfds.clone();
    let mut rx_order = rx.order.clone();
    let mut rx_wallet = rx_wallet.inner().clone();
    let mut rx_quote = rx.quote.clone();
    let mut rx_connected_takers = rx.connected_takers.clone();

    EventStream! {
        let wallet_info = rx_wallet.borrow().clone();
        yield wallet_info.to_sse_event();

        let order = rx_order.borrow().clone();
        yield order.to_sse_event();

        let quote = rx_quote.borrow().clone();
        yield quote.to_sse_event();

        let cfds = rx_cfds.borrow().clone();
        yield cfds.to_sse_event();

        let takers = rx_connected_takers.borrow().clone();
        yield takers.to_sse_event();

        loop{
            select! {
                Ok(()) = rx_wallet.changed() => {
                    let wallet_info = rx_wallet.borrow().clone();
                    yield wallet_info.to_sse_event();
                },
                Ok(()) = rx_order.changed() => {
                    let order = rx_order.borrow().clone();
                    yield order.to_sse_event();
                }
                Ok(()) = rx_connected_takers.changed() => {
                    let takers = rx_connected_takers.borrow().clone();
                    yield takers.to_sse_event();
                }
                Ok(()) = rx_cfds.changed() => {
                    let cfds = rx_cfds.borrow().clone();
                    yield cfds.to_sse_event();
                }
                Ok(()) = rx_quote.changed() => {
                    let quote = rx_quote.borrow().clone();
                    yield quote.to_sse_event();
                }
            }
        }
    }
}

/// The maker POSTs this to create a new CfdOrder
#[derive(Debug, Clone, Deserialize)]
pub struct CfdNewOrderRequest {
<<<<<<< HEAD
    pub price: Price,
=======
    #[serde(rename = "price")]
    pub price_short: Price,
    // TODO: [post-MVP] Representation of the contract size; at the moment the contract size is
    // always 1 USD
>>>>>>> 55fca67b
    pub min_quantity: Usd,
    pub max_quantity: Usd,
    pub tx_fee_rate: Option<TxFeeRate>,
    pub funding_rate: Option<FundingRate>,
    // TODO: This is not inline with other parts of the API! We should not expose internal types
    // here. We have to specify sats for here because of that.
    pub opening_fee: Option<OpeningFee>,
<<<<<<< HEAD
    pub position: Option<Position>,
=======
    pub price_long: Option<Price>,
>>>>>>> 55fca67b
}

#[rocket::post("/order/sell", data = "<order>")]
pub async fn post_sell_order(
    order: Json<CfdNewOrderRequest>,
    maker: &State<Maker>,
    _auth: Authenticated,
) -> Result<(), HttpApiProblem> {
    maker
<<<<<<< HEAD
        .set_offer_params(
            order.price,
=======
        .new_order(
            order.price_short,
>>>>>>> 55fca67b
            order.min_quantity,
            order.max_quantity,
            order.tx_fee_rate,
            order.funding_rate,
            order.opening_fee,
            order.position,
        )
        .await
        .map_err(|e| {
            HttpApiProblem::new(StatusCode::INTERNAL_SERVER_ERROR)
                .title("Posting offer failed")
                .detail(format!("{e:#}"))
        })?;

    Ok(())
}

#[rocket::post("/cfd/<id>/<action>")]
pub async fn post_cfd_action(
    id: Uuid,
    action: String,
    maker: &State<Maker>,
    _auth: Authenticated,
) -> Result<(), HttpApiProblem> {
    let id = OrderId::from(id);
    let action = action.parse().map_err(|_| {
        HttpApiProblem::new(StatusCode::BAD_REQUEST).detail(format!("Invalid action: {}", action))
    })?;

    let result = match action {
        CfdAction::AcceptOrder => maker.accept_order(id).await,
        CfdAction::RejectOrder => maker.reject_order(id).await,
        CfdAction::AcceptSettlement => maker.accept_settlement(id).await,
        CfdAction::RejectSettlement => maker.reject_settlement(id).await,
        CfdAction::AcceptRollover => maker.accept_rollover(id).await,
        CfdAction::RejectRollover => maker.reject_rollover(id).await,
        CfdAction::Commit => maker.commit(id).await,
        CfdAction::Settle => {
            let msg = "Collaborative settlement can only be triggered by taker";
            tracing::error!(msg);
            return Err(HttpApiProblem::new(StatusCode::BAD_REQUEST).detail(msg));
        }
    };

    result.map_err(|e| {
        tracing::warn!(order_id=%id, %action, "Processing action failed: {e:#}");

        HttpApiProblem::new(StatusCode::INTERNAL_SERVER_ERROR)
            .title(action.to_string() + " failed")
            .detail(format!("{e:#}"))
    })?;

    Ok(())
}

#[rocket::get("/alive")]
pub fn get_health_check() {}

#[derive(RustEmbed)]
#[folder = "../maker-frontend/dist/maker"]
struct Asset;

#[rocket::get("/assets/<file..>")]
pub fn dist<'r>(file: PathBuf, _auth: Authenticated) -> impl Responder<'r, 'static> {
    let filename = format!("assets/{}", file.display());
    Asset::get(&filename).into_response(file)
}

#[rocket::get("/<_paths..>", format = "text/html")]
pub fn index<'r>(_paths: PathBuf, _auth: Authenticated) -> impl Responder<'r, 'static> {
    let asset = Asset::get("index.html").ok_or(Status::NotFound)?;
    Ok::<(ContentType, Cow<[u8]>), Status>((ContentType::HTML, asset.data))
}

#[derive(Debug, Clone, Deserialize)]
pub struct WithdrawRequest {
    address: bdk::bitcoin::Address,
    #[serde(with = "bdk::bitcoin::util::amount::serde::as_btc")]
    amount: bdk::bitcoin::Amount,
    fee: f32,
}

#[rocket::post("/withdraw", data = "<withdraw_request>")]
pub async fn post_withdraw_request(
    withdraw_request: Json<WithdrawRequest>,
    maker: &State<Maker>,
    network: &State<Network>,
    _auth: Authenticated,
) -> Result<String, HttpApiProblem> {
    let amount =
        (withdraw_request.amount != bdk::bitcoin::Amount::ZERO).then(|| withdraw_request.amount);

    let txid = maker
        .withdraw(
            amount,
            withdraw_request.address.clone(),
            withdraw_request.fee,
        )
        .await
        .map_err(|e| {
            HttpApiProblem::new(StatusCode::INTERNAL_SERVER_ERROR)
                .title("Could not proceed with withdraw request")
                .detail(format!("{e:#}"))
        })?;

    let url = match network.inner() {
        Network::Bitcoin => format!("https://mempool.space/tx/{txid}"),
        Network::Testnet => format!("https://mempool.space/testnet/tx/{txid}"),
        Network::Signet => format!("https://mempool.space/signet/tx/{txid}"),
        Network::Regtest => txid.to_string(),
    };

    Ok(url)
}

#[rocket::get("/cfds")]
pub async fn get_cfds<'r>(
    rx: &State<Feeds>,
    _auth: Authenticated,
) -> Result<Json<Vec<Cfd>>, HttpApiProblem> {
    let rx = rx.inner();
    let rx_cfds = rx.cfds.clone();
    let cfds = rx_cfds.borrow().clone();

    Ok(Json(cfds))
}

#[rocket::get("/takers")]
pub async fn get_takers<'r>(
    rx: &State<Feeds>,
    _auth: Authenticated,
) -> Result<Json<Vec<Identity>>, HttpApiProblem> {
    let rx = rx.inner();
    let rx_connected_takers = rx.connected_takers.clone();
    let takers = rx_connected_takers.borrow().clone();

    Ok(Json(takers))
}<|MERGE_RESOLUTION|>--- conflicted
+++ resolved
@@ -97,14 +97,8 @@
 /// The maker POSTs this to create a new CfdOrder
 #[derive(Debug, Clone, Deserialize)]
 pub struct CfdNewOrderRequest {
-<<<<<<< HEAD
-    pub price: Price,
-=======
     #[serde(rename = "price")]
     pub price_short: Price,
-    // TODO: [post-MVP] Representation of the contract size; at the moment the contract size is
-    // always 1 USD
->>>>>>> 55fca67b
     pub min_quantity: Usd,
     pub max_quantity: Usd,
     pub tx_fee_rate: Option<TxFeeRate>,
@@ -112,11 +106,8 @@
     // TODO: This is not inline with other parts of the API! We should not expose internal types
     // here. We have to specify sats for here because of that.
     pub opening_fee: Option<OpeningFee>,
-<<<<<<< HEAD
     pub position: Option<Position>,
-=======
     pub price_long: Option<Price>,
->>>>>>> 55fca67b
 }
 
 #[rocket::post("/order/sell", data = "<order>")]
@@ -126,13 +117,8 @@
     _auth: Authenticated,
 ) -> Result<(), HttpApiProblem> {
     maker
-<<<<<<< HEAD
         .set_offer_params(
-            order.price,
-=======
-        .new_order(
             order.price_short,
->>>>>>> 55fca67b
             order.min_quantity,
             order.max_quantity,
             order.tx_fee_rate,
